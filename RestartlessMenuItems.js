/* ***** BEGIN LICENSE BLOCK *****
 * Version: MPL 1.1/GPL 2.0/LGPL 2.1
 *
 * The contents of this file are subject to the Mozilla Public License Version
 * 1.1 (the "License"); you may not use this file except in compliance with
 * the License. You may obtain a copy of the License at
 * http://www.mozilla.org/MPL/
 *
 * Software distributed under the License is distributed on an "AS IS" basis,
 * WITHOUT WARRANTY OF ANY KIND, either express or implied. See the License
 * for the specific language governing rights and limitations under the
 * License.
 *
 * The Original Code is about:telemetry integration code for Thunderbird
 *
 * The Initial Developer of the Original Code is
 *  Jonathan Protzenko <jonathan.protzenko@gmail.com>
 * Portions created by the Initial Developer are Copyright (C) 2011
 * the Initial Developer. All Rights Reserved.
 *
 * Contributor(s):
 *  Szabolcs Hubai <szab.hu@gmail.com>
 *  Mike Hommey <mh@glandium.org>
 *  Erik Vold <erikvvold@gmail.com>
 *
 * Alternatively, the contents of this file may be used under the terms of
 * either the GNU General Public License Version 2 or later (the "GPL"), or
 * the GNU Lesser General Public License Version 2.1 or later (the "LGPL"),
 * in which case the provisions of the GPL or the LGPL are applicable instead
 * of those above. If you wish to allow use of your version of this file only
 * under the terms of either the GPL or the LGPL, and not to allow others to
 * use your version of this file under the terms of the MPL, indicate your
 * decision by deleting the provisions above and replace them with the notice
 * and other provisions required by the GPL or the LGPL. If you do not delete
 * the provisions above, a recipient may use your version of this file under
 * the terms of any one of the MPL, the GPL or the LGPL.
 *
 * ***** END LICENSE BLOCK ***** */

/**
 * @fileoverview Provides a wrapper for easily adding and
 *  removing menu items in a restartless fashion.
 * @author Jonathan Protzenko
 */

var EXPORTED_SYMBOLS = ["RestartlessMenuItems"];

const {Services} = ChromeUtils.import("resource://gre/modules/Services.jsm", null);

let _menuItems = [];

function isThunderbird() {
  let APP_ID = Services.appinfo.QueryInterface(Ci.nsIXULRuntime).ID;
  return APP_ID == "{3550f703-e582-4d05-9a08-453d09bdfdc6}";
}

/**
 * Adds a menuitem to a window.
 * @param w {nsIDOMWindow} A window to patch.
 * @param loadedAlready {bool} The window above is fully loaded,
 *  or we should wait to be loaded.
 * @param options {Object} Options for the <tt>menuitem</tt>, with the following parameters:
 * @param options.id {String} (optional) An id for the <tt>menuitem</tt> in taskPopup menu, this should be namespaced, you should either fill id or idAppMenu or both.
 * @param options.idAppMenu {String} (optional) An id for the <tt>menuitem</tt> in Appmenu taskPopup menu, this should be namespaced, you should either fill id or idAppMenu or both.
 * @param options.label {String} A label for the <tt>menuitem</tt>.
 * @param options.url {String} (optional, preferred) An URL where the <tt>oncommand</tt> should navigate to.
 * @param options.onCommand {String} (optional) A function callback what the <tt>menuitem</tt>'s oncommand will call.
 * @param options.accesskey {String} (optional) An access key for the <tt>menuitem</tt>.
 * @param options.key {String} (optional) A shortcut key for the <tt>menuitem</tt>.
 * @param options.image {String} (optional) An URL for the <tt>menuitem</tt>.
 */
function monkeyPatchWindow(w, loadedAlready, options) {
<<<<<<< HEAD
  let doIt = function () {
	let id = options.id;
	let idAppMenu = options.idAppMenu;

	let taskPopup = w.document.getElementById("taskPopup");
	let appMenuPopup = w.document.getElementById("appmenu_taskPopup");
=======
  let doIt = function() {
    let id = options.id;
    let taskPopup = w.document.getElementById("taskPopup");
    let tabmail = w.document.getElementById("tabmail");
    let oldMenuitem = w.document.getElementById(id);
>>>>>>> e3e596d5

    let tabmail = w.document.getElementById("tabmail");
	
    // Check the windows is a mail:3pane
    if ( (!taskPopup && !appMenuPopup) || !tabmail)
      return;

    let openTabUrl = function() {
      return (options.url) ?
        tabmail.openTab("contentTab",
          { contentPage: options.url }
        )
        : false;
    };

    let onCmd = function() {
      openTabUrl() || options.onCommand && options.onCommand();
    };

	if (id && taskPopup)
		addMenuItem(w,onCmd,options,id,taskPopup);
	if (idAppMenu && appMenuPopup)
		addMenuItem(w,onCmd,options,idAppMenu,appMenuPopup);
  };
  if (loadedAlready)
    doIt();
  else
    w.addEventListener("load", doIt, false);
}

function addMenuItem(w,onCmd,options,id,taskPopup)
{
	let oldMenuitem = w.document.getElementById(id);
    let menuitem = w.document.createElement("menuitem");
    menuitem.addEventListener("command", onCmd);
    menuitem.setAttribute("label", options.label);
    menuitem.setAttribute("id", id);
    if (options.accesskey)
      menuitem.setAttribute("accesskey", options.accesskey);
    if (options.key)
      menuitem.setAttribute("key", options.key);
    if (options.image) {
      menuitem.setAttribute("class", "menuitem-iconic");
      menuitem.style.listStyleImage = "url('" + options.image + "')";
    }
<<<<<<< HEAD
	if (!oldMenuitem)
	{
	  if (taskPopup)
	    taskPopup.appendChild(menuitem);
	}
	else
	{
	  if (taskPopup)
		taskPopup.replaceChild(menuitem, oldMenuitem);
	}
=======
    if (!oldMenuitem)
      taskPopup.appendChild(menuitem);
    else
      taskPopup.replaceChild(menuitem, oldMenuitem);
  };
  if (loadedAlready)
    doIt();
  else
    w.addEventListener("load", doIt);
>>>>>>> e3e596d5
}

/**
 * Removes a menuitem from a window.
 * @param w {nsIDOMWindow} A window to patch.
 * @param options {Object} Options for the <tt>menuitem</tt>, with the following parameter:
 * @param options.id {String} An id for the <tt>menuitem</tt>, this should be namespaced.
 * @param options.url {String} (optional) An URL for the <tt>menuitem</tt>, tabs with this URL will be closed.
 * @param options.onUnload {Function} (optional) A function for the <tt>menuitem</tt>, which redoes all the stuff
 *  except the removing of menuitem.
 */
function unMonkeyPatchWindow(w, options) {
  let id = options.id;
  let menuitem = w.document.getElementById(id);
  let tabmail = w.document.getElementById("tabmail");

  // Remove all menuitem with this id
  while (menuitem) {
    menuitem.parentNode.removeChild(menuitem);
    menuitem = w.document.getElementById(id);
  }

  // Close all tab with options.url URL
  let removeTabUrl = function() {
    let tabMode = tabmail.tabModes.contentTab;
    let shouldSwitchToFunc = tabMode.shouldSwitchTo ||
                            tabMode.tabType.shouldSwitchTo;

    if (shouldSwitchToFunc) {
      let tabIndex = shouldSwitchToFunc.apply(tabMode.tabType, [{ contentPage: options.url }]);
      while (tabIndex >= 0) {
        tabmail.closeTab(tabIndex, true);
        tabIndex = shouldSwitchToFunc.apply(tabMode.tabType, [{ contentPage: options.url }]);
      }
    }
  };

  if (options.url)
    removeTabUrl();
  else
    options.onUnload && options.onUnload();
}

/**
 * This is Our observer. It catches the newly opened windows
 *  and tries to run the patcher on them.
 * @observes "domwindowopened"
 *
 * @prop observe An nsIWindowWatcher will notify this method. It will call the {@link monkeyPatchWindow}.
 * @prop register Start listening to notifications.
 * @prop unregister Stop listening to notifications.
 */
function monkeyPatchWindowObserver() {}

monkeyPatchWindowObserver.prototype = {
  observe(aSubject, aTopic, aData) {
    if (aTopic == "domwindowopened") {
      aSubject.QueryInterface(Ci.nsIDOMWindow);
      for (let aMenuItem of _menuItems)
        monkeyPatchWindow(aSubject.window, false, aMenuItem);
    }
  },
  register() {
    Services.ww.registerNotification(this);
  },
  unregister() {
    Services.ww.unregisterNotification(this);
  },
};

/**
 * This is the observer Object.
 */
let monkeyPatchFutureWindow = new monkeyPatchWindowObserver();

/**
 * This is the public interface of the RestartlessMenuItems module.
 *
 * @prop add Adds a parameterized <tt>menuitem</tt> to existing and
 *  newly created windows.
 * @prop remove Removes an identified <tt>menuitem</tt> from
 *  existing window, and will not add to new ones.
 * @prop removeAll Removes all the <tt>menuitem</tt>s currently added.
 */
var RestartlessMenuItems = {
  add: function _RestartlessMenuItems_add(options) {
    // For Thunderbird, since there's no URL bar, we add a menu item to make it
    // more discoverable.
    if (isThunderbird()) {
      // Thunderbird-specific JSM
      let {fixIterator} = ChromeUtils.import("resource:///modules/iteratorUtils.jsm", null);

      // Push it to our list
      _menuItems.push(options);

      // Patch all existing windows
      for (let w of fixIterator(Services.wm.getEnumerator("mail:3pane"), Ci.nsIDOMWindow)) {
        // True means the window's been loaded already, so add the menu item right
        // away (the default is: wait for the "load" event).
        monkeyPatchWindow(w.window, true, options);
      }

      // Patch all future windows
      // with our list of menuItems
      if (_menuItems.length == 1)
        monkeyPatchFutureWindow.register();
    }
  },

  remove: function _RestartlessMenuItems_remove(options, keepArray) {
    if (isThunderbird()) {
      // Find the menuitem in our list by id
      let found = false;
      let index = -1;
      found = _menuItems.some( function isOurMenuItem(element, arrayIndex) {
        if (element.id == options.id)
          index = arrayIndex;
        return (element.id == options.id);
      });

      // Un-patch all existing windows
      if (found) {
        let {fixIterator} = ChromeUtils.import("resource:///modules/iteratorUtils.jsm", {});
        for (let w of fixIterator(Services.wm.getEnumerator("mail:3pane"))) {
          unMonkeyPatchWindow(w, _menuItems[index]);
        }
      }

      if (!keepArray) {
        // Pop out from our list
        if (found)
          _menuItems.splice(index, 1);

        // Stop patching future windows if our list is empty
        if (_menuItems.length == 0)
          monkeyPatchFutureWindow.unregister();
      }
    }
  },

  removeAll: function _RestartlessMenuItems_removeAll() {
    if (isThunderbird()) {
      // Remove all added menuitems
      for (let aMenuItem of _menuItems)
        this.remove(aMenuItem, true);
      _menuItems = [];
      monkeyPatchFutureWindow.unregister();
    }
  },

};<|MERGE_RESOLUTION|>--- conflicted
+++ resolved
@@ -70,20 +70,12 @@
  * @param options.image {String} (optional) An URL for the <tt>menuitem</tt>.
  */
 function monkeyPatchWindow(w, loadedAlready, options) {
-<<<<<<< HEAD
-  let doIt = function () {
+  let doIt = function() {
 	let id = options.id;
 	let idAppMenu = options.idAppMenu;
 
 	let taskPopup = w.document.getElementById("taskPopup");
 	let appMenuPopup = w.document.getElementById("appmenu_taskPopup");
-=======
-  let doIt = function() {
-    let id = options.id;
-    let taskPopup = w.document.getElementById("taskPopup");
-    let tabmail = w.document.getElementById("tabmail");
-    let oldMenuitem = w.document.getElementById(id);
->>>>>>> e3e596d5
 
     let tabmail = w.document.getElementById("tabmail");
 	
@@ -111,7 +103,7 @@
   if (loadedAlready)
     doIt();
   else
-    w.addEventListener("load", doIt, false);
+    w.addEventListener("load", doIt);
 }
 
 function addMenuItem(w,onCmd,options,id,taskPopup)
@@ -129,28 +121,16 @@
       menuitem.setAttribute("class", "menuitem-iconic");
       menuitem.style.listStyleImage = "url('" + options.image + "')";
     }
-<<<<<<< HEAD
-	if (!oldMenuitem)
-	{
-	  if (taskPopup)
-	    taskPopup.appendChild(menuitem);
-	}
-	else
-	{
-	  if (taskPopup)
-		taskPopup.replaceChild(menuitem, oldMenuitem);
-	}
-=======
     if (!oldMenuitem)
-      taskPopup.appendChild(menuitem);
+    {
+      if (taskPopup)
+        taskPopup.appendChild(menuitem);
+    }
     else
-      taskPopup.replaceChild(menuitem, oldMenuitem);
-  };
-  if (loadedAlready)
-    doIt();
-  else
-    w.addEventListener("load", doIt);
->>>>>>> e3e596d5
+    {
+      if (taskPopup)
+        taskPopup.replaceChild(menuitem, oldMenuitem);
+    }
 }
 
 /**
