/* ***** BEGIN LICENSE BLOCK *****
 * Version: MPL 1.1/GPL 2.0/LGPL 2.1
 *
 * The contents of this file are subject to the Mozilla Public License Version
 * 1.1 (the "License"); you may not use this file except in compliance with
 * the License. You may obtain a copy of the License at
 * http://www.mozilla.org/MPL/
 *
 * Software distributed under the License is distributed on an "AS IS" basis,
 * WITHOUT WARRANTY OF ANY KIND, either express or implied. See the License
 * for the specific language governing rights and limitations under the
 * License.
 *
 * The Original Code is Thunderbird Conversations
 *
 * The Initial Developer of the Original Code is
 * Jonathan Protzenko
 * Portions created by the Initial Developer are Copyright (C) 2010
 * the Initial Developer. All Rights Reserved.
 *
 * Contributor(s):
 *
 * Alternatively, the contents of this file may be used under the terms of
 * either the GNU General Public License Version 2 or later (the "GPL"), or
 * the GNU Lesser General Public License Version 2.1 or later (the "LGPL"),
 * in which case the provisions of the GPL or the LGPL are applicable instead
 * of those above. If you wish to allow use of your version of this file only
 * under the terms of either the GPL or the LGPL, and not to allow others to
 * use your version of this file under the terms of the MPL, indicate your
 * decision by deleting the provisions above and replace them with the notice
 * and other provisions required by the GPL or the LGPL. If you do not delete
 * the provisions above, a recipient may use your version of this file under
 * the terms of any one of the MPL, the GPL or the LGPL.
 *
 * ***** END LICENSE BLOCK ***** */

/**
 * @fileoverview This file provides a Javascript abstraction for sending a
 * message.
 * @author Jonathan Protzenko
 */

var EXPORTED_SYMBOLS = ['sendMessage']

const {classes: Cc, interfaces: Ci, utils: Cu, results : Cr} = Components;

Cu.import("resource://gre/modules/PluralForm.jsm");
Cu.import("resource://gre/modules/XPCOMUtils.jsm"); // for generateQI, defineLazyServiceGetter
Cu.import("resource:///modules/MailUtils.js"); // for getFolderForURI

let MailServices = {};
try {
  Cu.import("resource:///modules/mailServices.js");
} catch(ignore) {
  // backwards compatability for pre mailServices code, may not be necessary
  XPCOMUtils.defineLazyServiceGetter(MailServices, "headerParser",
                                     "@mozilla.org/messenger/headerparser;1",
                                     "nsIMsgHeaderParser");
  XPCOMUtils.defineLazyServiceGetter(MailServices, "compose",
                                     "@mozilla.org/messengercompose;1",
                                     "nsIMsgComposeService");
}

const mCompType = Ci.nsIMsgCompType;

let ext = __LOCATION__.path.match(/(\w+)@\w+/)[1];
let extPath = Cc["@mozilla.org/preferences-service;1"]
              .getService(Ci.nsIPrefService)
              .getBranch(null)
              .getCharPref(ext+".path");

Cu.import("resource://"+extPath+"/stdlib/misc.js");
Cu.import("resource://"+extPath+"/stdlib/msgHdrUtils.js");
Cu.import("resource://"+extPath+"/stdlib/compose.js");
Cu.import("resource://"+extPath+"/log.js");

let Log = setupLogging(logRoot+".Send");

/**
 * Get the Archive folder URI depending on the given identity and the given Date
 *  object.
 * @param {nsIMsgIdentity} identity
 * @param {Date} msgDate
 * @return {String} The URI for the folder. Use MailUtils.getFolderForURI.
 */
function getArchiveFolderUriFor(identity, msgDate) {
  let msgYear = msgDate.getFullYear().toString();
  let monthFolderName = msgDate.toLocaleFormat("%Y-%m");
  let granularity = identity.archiveGranularity;
  let folderUri = identity.archiveFolder;
  if (granularity >= Ci.nsIMsgIdentity.perYearArchiveFolders)
    folderUri += "/" + msgYear;
  if (granularity >= Ci.nsIMsgIdentity.perMonthArchiveFolders)
    folderUri += "/" + monthFolderName;
  return folderUri;
}

function wrapBody(t) {
  let r =
    "<!DOCTYPE HTML PUBLIC \"-//W3C//DTD HTML 4.01 Transitional//EN\">\n"+
    "<html>\n"+
    "  <head>\n"+
    "    <meta http-equiv=\"content-type\" content=\"text/html;\n"+
    "      charset=ISO-8859-1\">\n"+
    "  </head>\n"+
    "  <body>"+
    "    "+t+"\n"+
    "  </body>\n"+
    "</html>\n"
  ;
  return r;
}

/**
 * This is our fake editor. We manipulate carefully the functions from
 *  nsMsgCompose.cpp so that it just figures out we have an editor, but doesn't
 *  try to interact with it.
 * We'll probably try to improve this in the near future.
 */
function FakeEditor (aIframe) {
  this.iframe = aIframe;
}

FakeEditor.prototype = {
  getEmbeddedObjects: function _FakeEditor_getEmbeddedObjects () {
    try {
      let objects = Cc["@mozilla.org/supports-array;1"]
                      .createInstance(Ci.nsISupportsArray);
      for each (let [, o] in Iterator(this.iframe.contentDocument.getElementsByTagName("img")))
        objects.AppendElement(o, false);
      return objects;
    } catch (e) {
      Log.error(e);
      dumpCallStack(e);
    }
  },

  outputToString: function _FakeEditor_outputToString (formatType, flags) {
    Log.debug("Returning mail body for", formatType);
    let html = this.iframe.contentDocument.body.innerHTML;
    switch (formatType) {
      case "text/plain":
        return htmlToPlainText(html)+"\n";

      case "text/html":
        return wrapBody(html);

      default:
        Log.error("Unexpected formatType", formatType, flags);
    }
  },

  QueryInterface: XPCOMUtils.generateQI([Ci.nsISupports, Ci.nsIEditor, Ci.nsIEditorMailSupport]),
}
// This has to be a root because once the msgCompose has deferred the treatment
//  of the send process to nsMsgSend.cpp, the nsMsgSend holds a reference to
//  nsMsgCopySendListener (nsMsgCompose.cpp). nsMsgCopySendListener holds a
//  *weak* reference to its corresponding nsIMsgCompose object, that in turns
//  forwards the notifications to our own little progressListener.
// So if no one holds a firm reference to gMsgCompose, then it might end up
//  being collected before the send process terminates, and then, it's BAD.
// The bad case would be:
//  * user hits "send"
//  * quickly changes conversations
//  * writes a new email
//  * the previous send hasn't completed, but the user hits send anyway
//  * gMsgCompose is overridden
//  * a garbage collection kicks in, collects the previous StateListener
//  * first send completes
//  * the first listener fails to receive the notification.
// That's way too implausible, so I'll just assume this doesn't happen!
let gMsgCompose;

function initCompose(aMsgComposeService, aParams, aWindow, aDocShell) {
  if ("InitCompose" in aMsgComposeService) {
    return aMsgComposeService.InitCompose(aWindow, aParams);
  } else {
    return aMsgComposeService.initCompose(aParams, aWindow, aDocShell);
  }
}

/**
 * This is our monstrous Javascript function for sending a message. It hides all
 *  the atrocities of nsMsgCompose.cpp and nsMsgSend.cpp for you, and it
 *  provides what I hope is a much more understandable interface.
 * You are expected to provide the whole set of listeners. The most interesting
 *  one is the stateListener, since it has the ComposeProcessDone notification.
 * This version only does plaintext composition but I hope to enhance it with
 *  both HTML and plaintext in the future.
 * @param composeParameters
 * @param composeParameters.urls {Array} A list of message URLs that are to be
 *  used for references.
 * @param composeParameters.identity The identity the user picked to send the
 *  message
 * @param composeParameters.to The recipients. This is a comma-separated list of
 *  valid email addresses that must be escaped already. You probably want to use
 *  nsIMsgHeaderParser.MakeFullAddress to deal with names that contain commas.
 * @param composeParameters.cc (optional) Same remark.
 * @param composeParameters.bcc (optional) Same remark.
 * @param composeParameters.subject The subject, no restrictions on that one.
 * @param composeParameters.attachments A list of nsIMsgAttachment objects
 *  (optional)
 * @param composeParameters.returnReceipt (optional)
 * @param composeParameters.receiptType (optional)
 * @param composeParameters.requestDsn (optional)
 *
 * @param sendingParameters
 * @param sendingParameters.deliverType See Ci.nsIMsgCompDeliverMode
 * @param sendingParameters.compType See Ci.nsIMsgCompType. We use this to
 *  determine what kind of headers we should set (Reply-To, References...).
 *
 * @param aBody A visitor pattern, again. Calls x.editor(iframe) if this is a
 *  fully-fledged html editing session, or calls x.plainText(body) if this is
 *  just a simple plaintext mail.
 *
 * @param listeners
 * @param listeners.progressListener That one monitors the progress of long
 *  operations (like sending a message with attachments), it's notified with the
 *  current percentage of completion.
 * @param listeners.sendListener That one receives notifications about factual
 *  events (sending, copying to Sent, ...). It receives notifications with
 *  statuses.
 * @param listeners.stateListener This one is a high-level listener that
 *   receives notifications about the global composition process.
 *
 * @param options
 * @param options.popOut Don't send the message, just transfer it to a new
 *  composition window.
 * @param options.archive Shall we archive the message right away? This won't
 *  even copy it to the Sent folder. Warning: this one assumes that the "right"
 *  Archives folder already exists.
 */
function sendMessage(params,
    { deliverType, compType },
    aBody,
    { progressListener, sendListener, stateListener },
    options) {

  let popOut = options && options.popOut;
  let archive = options && options.archive;

  let { urls, identity, to, subject } = params;
  let attachments = params.attachments || [];

  // Here is the part where we do all the stuff related to filling proper
  //  headers, adding references, making sure all the composition fields are
  //  properly set before assembling the message.
  let fields = Cc["@mozilla.org/messengercompose/composefields;1"]
                  .createInstance(Ci.nsIMsgCompFields);
  fields.from = MailServices.headerParser.makeFullAddress(identity.fullName, identity.email);
  fields.to = to;
  if ("cc" in params)
    fields.cc = params.cc;
  if ("bcc" in params)
    fields.bcc = params.bcc;
  fields.subject = subject;
  fields.returnReceipt = ("returnReceipt" in params)
    ? params.returnReceipt
    : identity.requestReturnReceipt;
  fields.receiptHeaderType = ("receiptType" in params)
    ? params.receiptType
    : identity.receiptHeaderType;
  fields.DSN = ("requestDsn" in params)
    ? params.requestDsn
    : identity.requestDSN;
  
  let references = [];
  switch (compType) {
    case mCompType.New:
      break;

    case mCompType.Reply:
    case mCompType.ReplyAll:
    case mCompType.ReplyToSender:
    case mCompType.ReplyToGroup:
    case mCompType.ReplyToSenderAndGroup:
    case mCompType.ReplyWithTemplate:
    case mCompType.ReplyToList: {
      Log.assert(urls.length == 1, "Can't reply to more than one message at a time");
      let msgHdr = msgUriToMsgHdr(urls[0]);
      references = [msgHdr.getStringReference(i)
        for each (i in range(0, msgHdr.numReferences))];
      references.push(msgHdr.messageId);
      break;
    }

    case mCompType.ForwardAsAttachment: {
      for each (let [, url] in Iterator(urls)) {
        let msgHdr = msgUriToMsgHdr(url);
        references.push(msgHdr.messageId);
      }
      break;
    }

    case mCompType.ForwardInline: {
      Log.assert(urls.length == 1, "Can't forward inline more than one message at a time");
      let msgHdr = msgUriToMsgHdr(urls[0]);
      references.push(msgHdr.messageId);
      break;
    }
  }
  references = ["<"+x+">" for each ([, x] in Iterator(references))];
  fields.references = references.join(" ");
  [fields.addAttachment(x) for each ([, x] in Iterator(attachments))];

  // If we are to archive the conversation after sending, this means we also
  //  have to archive the sent message as well. The simple way to do it is to
  //  change the FCC (Folder CC) from the Sent folder to the Archives folder.
  if (archive) {
    // We're just assuming that the folder exists, this might not be the case...
    // But I am so NOT reimplementing the whole logic from
    //  http://mxr.mozilla.org/comm-central/source/mail/base/content/mailWindowOverlay.js#1293
    let folderUri = getArchiveFolderUriFor(identity, new Date());
    if (MailUtils.getFolderForURI(folderUri, true)) {
      Log.debug("Message will be copied in", folderUri, "once sent");
      fields.fcc = folderUri;
    } else {
      Log.warn("The archive folder doesn't exist yet, so the last message you sent won't be archived... sorry!");
    }
  }

  // We init the composition service with the right parameters, and we make sure
  //  we're announcing that we're about to compose in plaintext, so that it
  //  doesn't assume anything about having an editor (composing HTML implies
  //  having an editor instance for the compose service).
  // The variable we're interested in is m_composeHTML in nsMsgCompose.cpp – its
  //  initial value is PR_FALSE. The idea is that the msgComposeFields serve
  //  different purposes:
  //  - they initially represent the initial parameters to setup the compose
  //  window and,
  //  - once the composition is done, they represent the compose session that
  //  just finished (one notable exception is that if the editor is composing
  //  HTML, fields.body is irrelevant and the SendMsg code will query the editor
  //  for its HTML and/or plaintext contents).
  // The value is to be updated depending on the account's settings to determine
  //  whether we want HTML composition or not. This is nsMsgCompose::Initialize.
  //  Well, guess what? We're not calling that function, and we make sure
  //  m_composeHTML stays PR_FALSE until the end!
  let params = Cc["@mozilla.org/messengercompose/composeparams;1"]
                  .createInstance(Ci.nsIMsgComposeParams);
  params.composeFields = fields;
  params.identity = identity;
  params.type = compType;
  params.sendListener = sendListener;

  // If we want to switch to the external editor, we assembled all the
  //  composition fields properly. Pass them to a compose window, and move on.
  if (popOut) {
    // We set all the fields ourselves, force New so that the compose code
    //  doesn't try to figure out the parameters by itself.
    fields.characterSet = "UTF-8";
    fields.forcePlainText = false;
    // If we don't do that the editor compose window will think that the >s that
    //  are inserted by the user are voluntary, that is, they should be escaped
    //  so that they are not parsed as quotes. We don't want that!
    // The best solution is to fire the HTML editor and replace the cited lines
    //  by the appropriate blockquotes.
    // XXX please note that we are not trying to preserve spacing, or stuff like
    //  that -- they'll die in the translation. So ASCII art quoted in the quick
    //  reply won't be preserved. We also won't preserve the format=flowed
    //  thing: if we were to do the right thing (tm) we would unparse the quoted
    //  lines and push them as single lines in the HTML, with no <br>s in the
    //  middle, but well... I guess this is okay enough.
    aBody.match({
      plainText: function (body) {
        fields.body = plainTextToHtml(body);
      },
      editor: function (iframe) {
        let html = iframe.contentDocument.body.innerHTML;
        fields.body = html;
      },
    });

    params.format = Ci.nsIMsgCompFormat.HTML;
    // XXX maybe we should just use New everywhere since we're setting the
    //  parameters ourselves anyway...
    params.type = mCompType.New;
<<<<<<< HEAD
    MailServices.compose.OpenComposeWindowWithParams(null, params);
    return true;
=======
    return msgComposeService.OpenComposeWindowWithParams(null, params);
>>>>>>> 19d429ab
  } else {
    aBody.match({
      plainText: function(body) {
        // We're in 2011 now, let's assume everyone knows how to read UTF-8
        fields.bodyIsAsciiOnly = false;
        fields.characterSet = "UTF-8";
        fields.useMultipartAlternative = false;
        // So we should have something more elaborate than a simple textarea. The
        //  reason is, we should be able to differentiate between user-inserted >'s
        //  and quote-inserted >'s. (The standard Thunderbird plaintext editor does
        //  it with a blue color). The user-inserted >'s want a space prepended so
        //  that the MUA doesn't interpret them as quotation. Real quotations don't.
        // This is kinda out of scope so we're leaving the issue non-fixed but this
        //  is clearly a FIXME.
        params.format = Ci.nsIMsgCompFormat.PlainText;
        fields.forcePlainText = true;
        fields.body = simpleWrap(body, 72)+"\n";

        // This part initializes a nsIMsgCompose instance. This is useless, because
        //  that component is supposed to talk to the "real" compose window, set the
        //  encoding, set the composition mode... we're only doing that because we
        //  can't send the message ourselves because of too many [noscript]s.
        gMsgCompose = initCompose(MailServices.compose, params);
      },

      editor: function (iframe) {
        fields.bodyIsAsciiOnly = false;
        fields.characterSet = "UTF-8";
        fields.useMultipartAlternative = true;
        gMsgCompose = initCompose(
          MailServices.compose,
          params,
          iframe.contentWindow,
          iframe.contentWindow.docshell
        );
        // Here we trust the parameters that have been set by the call to
        // msgComposeService.InitCompose above, and we just assume the
        // fakeEditor will be able to output HTML and plainText as needed...
        let fakeEditor = new FakeEditor(iframe);
        gMsgCompose.initEditor(fakeEditor, iframe.contentWindow);
      },
    });

    // We create a progress listener...
    var progress = Cc["@mozilla.org/messenger/progress;1"]
                     .createInstance(Ci.nsIMsgProgress);
    if (progress && progressListener)
      progress.registerListener(progressListener);
    if (stateListener)
      gMsgCompose.RegisterStateListener(stateListener);

    try {
      gMsgCompose.SendMsg(deliverType, identity, "", null, progress);
      return gMsgCompose;
    } catch (e) {
      Log.error(e);
      dumpCallStack(e);
    }
  }
}<|MERGE_RESOLUTION|>--- conflicted
+++ resolved
@@ -375,12 +375,7 @@
     // XXX maybe we should just use New everywhere since we're setting the
     //  parameters ourselves anyway...
     params.type = mCompType.New;
-<<<<<<< HEAD
-    MailServices.compose.OpenComposeWindowWithParams(null, params);
-    return true;
-=======
-    return msgComposeService.OpenComposeWindowWithParams(null, params);
->>>>>>> 19d429ab
+    return MailServices.compose.OpenComposeWindowWithParams(null, params);
   } else {
     aBody.match({
       plainText: function(body) {
